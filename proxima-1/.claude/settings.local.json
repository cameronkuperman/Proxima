{
  "permissions": {
    "allow": [
      "Bash(npm run lint)",
      "Bash(npm run typecheck:*)",
      "Bash(npm run build:*)",
      "Bash(npm install:*)",
<<<<<<< HEAD
      "Bash(mkdir:*)"
=======
      "Bash(grep:*)"
>>>>>>> 1910faa6
    ],
    "deny": []
  }
}<|MERGE_RESOLUTION|>--- conflicted
+++ resolved
@@ -5,11 +5,8 @@
       "Bash(npm run typecheck:*)",
       "Bash(npm run build:*)",
       "Bash(npm install:*)",
-<<<<<<< HEAD
+      "Bash(grep:*)",
       "Bash(mkdir:*)"
-=======
-      "Bash(grep:*)"
->>>>>>> 1910faa6
     ],
     "deny": []
   }
