--- conflicted
+++ resolved
@@ -196,12 +196,9 @@
         {
           quick_scan_ids: selectedQuickScans.length > 0 ? selectedQuickScans : undefined,
           deep_dive_ids: selectedDeepDives.length > 0 ? selectedDeepDives : undefined,
-<<<<<<< HEAD
           flash_assessment_ids: selectedFlashAssessments.length > 0 ? selectedFlashAssessments : undefined,
           general_assessment_ids: selectedGeneralAssessments.length > 0 ? selectedGeneralAssessments : undefined,
           general_deep_dive_ids: selectedGeneralDeepDives.length > 0 ? selectedGeneralDeepDives : undefined,
-=======
->>>>>>> 34aa887e
           photo_session_ids: photoSessionIds.length > 0 ? photoSessionIds : undefined
         },
         {
@@ -283,12 +280,9 @@
         {
           quick_scan_ids: selectedQuickScans.length > 0 ? selectedQuickScans : undefined,
           deep_dive_ids: selectedDeepDives.length > 0 ? selectedDeepDives : undefined,
-<<<<<<< HEAD
           flash_assessment_ids: selectedFlashAssessments.length > 0 ? selectedFlashAssessments : undefined,
           general_assessment_ids: selectedGeneralAssessments.length > 0 ? selectedGeneralAssessments : undefined,
           general_deep_dive_ids: selectedGeneralDeepDives.length > 0 ? selectedGeneralDeepDives : undefined,
-=======
->>>>>>> 34aa887e
           photo_session_ids: photoSessionIds.length > 0 ? photoSessionIds : undefined
         }
       );
