--- conflicted
+++ resolved
@@ -40,15 +40,11 @@
     } = supabase.auth.onAuthStateChange((event, session) => {
       console.log('Auth state changed:', event, session ? 'User logged in' : 'User logged out');
       setSession(session);
-<<<<<<< HEAD
-      if (session && (event === 'SIGNED_IN' || event === 'TOKEN_REFRESHED')) {
-        console.log('Redirecting to dashboard due to auth state change...');
-        router.push('/');
-      }
-=======
       // Let the middleware handle redirects instead of automatically redirecting here
       // This prevents conflicts with onboarding flow
->>>>>>> 9b62870a
+      if (session && (event === 'SIGNED_IN' || event === 'TOKEN_REFRESHED')) {
+        console.log('Auth state changed, middleware will handle redirect...');
+      }
     });
 
     return () => subscription.unsubscribe();
@@ -99,11 +95,6 @@
           if (data.user.identities?.length === 0) {
             setError('Please check your email to confirm your account before signing in');
           } else {
-<<<<<<< HEAD
-            // If no email confirmation required, redirect immediately
-            console.log('Sign up successful, redirecting...');
-            router.push('/');
-=======
             // Create user record in database
             try {
               const { error: insertError } = await supabase
@@ -134,7 +125,6 @@
             console.log('Sign up successful, middleware will handle redirect...');
             // Redirect to dashboard, middleware will intercept and redirect to onboarding if needed
             router.push('/dashboard');
->>>>>>> 9b62870a
           }
         }
       } else {
@@ -147,14 +137,9 @@
         if (error) {
           setError(error.message);
         } else if (data.user) {
-<<<<<<< HEAD
-          console.log('Sign in successful, redirecting...');
-          router.push('/');
-=======
           console.log('Sign in successful, middleware will handle redirect...');
           // Let middleware handle the redirect based on onboarding status
           router.push('/dashboard');
->>>>>>> 9b62870a
         }
       }
     } catch (err) {
