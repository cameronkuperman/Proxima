'use client'

import React, { useState, useEffect } from 'react'
import { motion, AnimatePresence } from 'framer-motion'
import { X, Play, Sparkles, ChevronRight, Check, Lock, Construction, Zap, Dna, Camera } from 'lucide-react'
import { FeatureCard } from './FeatureCard'
import { QuickScanDemo } from './QuickScanDemo'
import { DeepDiveDemo } from './DeepDiveDemo'
import { PhotoAnalysisDemo } from './PhotoAnalysisDemo'

interface WalkthroughState {
  isActive: boolean
  currentView: 'welcome' | 'cards' | 'quickScan' | 'deepDive' | 'photoAnalysis' | 'closing'
  exploredFeatures: string[]
  userEmail?: string
  hasSeenBefore: boolean
}

export function InteractiveWalkthrough() {
  const [state, setState] = useState<WalkthroughState>({
    isActive: false,
    currentView: 'welcome',
    exploredFeatures: [],
    hasSeenBefore: false
  })

  useEffect(() => {
    const savedState = localStorage.getItem('proxima-walkthrough')
    if (savedState) {
      const _parsed = JSON.parse(savedState)
      setState(prev => ({ ...prev, hasSeenBefore: true }))
    }
  }, [])

  useEffect(() => {
    if (state.exploredFeatures.length > 0) {
      localStorage.setItem('proxima-walkthrough', JSON.stringify({
        exploredFeatures: state.exploredFeatures,
        lastSeen: new Date().toISOString()
      }))
    }
  }, [state.exploredFeatures])

  useEffect(() => {
    // Listen for custom event to trigger walkthrough
    const handleOpenWalkthrough = () => {
      startWalkthrough()
    }

    window.addEventListener('openWalkthrough', handleOpenWalkthrough)
    return () => window.removeEventListener('openWalkthrough', handleOpenWalkthrough)
  }, [])

  const startWalkthrough = () => {
    setState(prev => ({ ...prev, isActive: true, currentView: 'welcome' }))
    setTimeout(() => {
      setState(prev => ({ ...prev, currentView: 'cards' }))
    }, 3000)
  }

  const exploreFeature = (feature: string) => {
    setState(prev => ({
    // eslint-disable-next-line @typescript-eslint/no-explicit-any
      ...prev,
      currentView: feature as any,
      exploredFeatures: [...new Set([...prev.exploredFeatures, feature])]
    }))
  }

  const backToCards = () => {
    setState(prev => ({ ...prev, currentView: 'cards' }))
  }

  const closeWalkthrough = () => {
    if (state.exploredFeatures.length === 3) {
      setState(prev => ({ ...prev, currentView: 'closing' }))
      setTimeout(() => {
        setState(prev => ({ ...prev, isActive: false }))
      }, 4000)
    } else {
      setState(prev => ({ ...prev, isActive: false }))
    }
  }

  const features = [
    {
      id: 'quickScan',
      title: 'Quick Scan',
      subtitle: 'Instant health insights from body interaction',
      description: 'Simply click on any part of your body to get instant AI-powered health insights. Our advanced system analyzes your query and provides relevant information in seconds.',
      icon: <Zap className="w-8 h-8" />,
      gradient: 'from-blue-500 to-cyan-500',
      prerequisites: [],
      demo: <QuickScanDemo onComplete={backToCards} />
    },
    {
      id: 'deepDive',
      title: 'Deep Dive',
<<<<<<< HEAD
      subtitle: 'Comprehensive health analysis',
      description: 'Our AI asks follow-up questions to understand your symptoms better, providing more accurate and personalized health insights.',
      icon: <Dna className="w-8 h-8" />,
=======
      subtitle: 'Comprehensive analysis',
      description: 'AI-powered follow-up questions for accuracy',
      status: 'beta' as const,
      releaseDate: 'Late 2025',
      icon: '🧬',
>>>>>>> 1ce64cbb
      gradient: 'from-purple-500 to-pink-500',
      prerequisites: [],
      demo: <DeepDiveDemo onComplete={backToCards} />
    },
    {
      id: 'photoAnalysis',
      title: 'Photo Analysis',
      subtitle: 'Visual symptom tracking',
<<<<<<< HEAD
      description: 'Upload photos of symptoms or conditions to track changes over time. Our AI analyzes visual patterns to provide insights.',
      icon: <Camera className="w-8 h-8" />,
=======
      description: 'Track changes and healing over time',
      status: 'coming-soon' as const,
      releaseDate: 'Late 2025',
      icon: '📸',
>>>>>>> 1ce64cbb
      gradient: 'from-orange-500 to-red-500',
      prerequisites: [],
      demo: <PhotoAnalysisDemo onComplete={backToCards} />
    }
  ]

  const currentFeature = features.find(f => f.id === state.currentView)

  return (
    <>
      {/* Trigger Button */}
      <button
        onClick={startWalkthrough}
        className="px-4 py-2 text-sm font-medium text-white bg-gradient-to-r from-purple-500 to-pink-500 rounded-lg hover:from-purple-600 hover:to-pink-600 transition-all duration-200"
      >
        Try Demo
      </button>

      {/* Walkthrough Overlay */}
      <AnimatePresence>
        {state.isActive && (
          <motion.div
            initial={{ opacity: 0 }}
            animate={{ opacity: 1 }}
            exit={{ opacity: 0 }}
            className="fixed inset-0 z-[9999] bg-black backdrop-blur-sm"
          >
            {/* Close Button */}
            <motion.button
              initial={{ opacity: 0, scale: 0.9 }}
              animate={{ opacity: 1, scale: 1 }}
              transition={{ delay: 0.5 }}
              onClick={closeWalkthrough}
              className="absolute top-6 right-6 p-2 text-gray-400 hover:text-white transition-colors"
            >
              <X className="w-6 h-6" />
            </motion.button>

            {/* Progress Indicator */}
            {state.currentView === 'cards' && (
              <motion.div
                initial={{ opacity: 0, y: 20 }}
                animate={{ opacity: 1, y: 0 }}
                className="absolute bottom-8 left-1/2 -translate-x-1/2 flex items-center gap-2"
              >
                {features.map((feature) => (
                  <div
                    key={feature.id}
                    className={`w-2 h-2 rounded-full transition-colors ${
                      state.exploredFeatures.includes(feature.id)
                        ? 'bg-white'
                        : 'bg-white/30'
                    }`}
                  />
                ))}
              </motion.div>
            )}

            {/* Content */}
            <div className="h-full flex items-center justify-center p-8">
              <AnimatePresence mode="wait">
                {/* Welcome Screen */}
                {state.currentView === 'welcome' && (
                  <motion.div
                    key="welcome"
                    initial={{ opacity: 0, scale: 0.9 }}
                    animate={{ opacity: 1, scale: 1 }}
                    exit={{ opacity: 0, scale: 0.9 }}
                    className="text-center max-w-2xl"
                  >
                    <motion.div
                      initial={{ opacity: 0, y: 20 }}
                      animate={{ opacity: 1, y: 0 }}
                      transition={{ delay: 0.2 }}
                      className="mb-8"
                    >
                      <Sparkles className="w-16 h-16 mx-auto mb-4 text-purple-500" />
                      <h1 className="text-5xl font-bold text-white mb-4">
                        Welcome to Proxima
                      </h1>
                      <p className="text-xl text-gray-300">
                        Your AI-powered health intelligence platform
                      </p>
                    </motion.div>
                    <motion.p
                      initial={{ opacity: 0 }}
                      animate={{ opacity: 1 }}
                      transition={{ delay: 0.8 }}
                      className="text-gray-400 mb-8"
                    >
                      Explore three powerful ways to understand your health
                    </motion.p>
                    <motion.div
                      initial={{ opacity: 0 }}
                      animate={{ opacity: 1 }}
                      transition={{ delay: 1.5 }}
                      className="flex items-center justify-center gap-2 text-sm text-gray-500"
                    >
                      <Construction className="w-4 h-4" />
                      <span>AI integration in active development</span>
                    </motion.div>
                  </motion.div>
                )}

                {/* Feature Cards */}
                {state.currentView === 'cards' && (
                  <motion.div
                    key="cards"
                    initial={{ opacity: 0 }}
                    animate={{ opacity: 1 }}
                    exit={{ opacity: 0 }}
                    className="w-full max-w-5xl"
                  >
                    <motion.div
                      initial={{ opacity: 0, y: -20 }}
                      animate={{ opacity: 1, y: 0 }}
                      className="text-center mb-12"
                    >
                      <h2 className="text-3xl font-bold text-white mb-2">
                        Choose Your Experience
                      </h2>
                      <p className="text-gray-400">
                        Click any card to explore • Available features are ready to use
                      </p>
                    </motion.div>

                    <div className="grid grid-cols-1 md:grid-cols-3 gap-6">
                      {features.map((feature, index) => (
                        <FeatureCard
                          key={feature.id}
                          feature={feature}
                          index={index}
                          isExplored={state.exploredFeatures.includes(feature.id)}
                          isUnlocked={true}
                          isCompleted={false}
                          onClick={() => exploreFeature(feature.id)}
                        />
                      ))}
                    </div>

                    {state.exploredFeatures.length === 3 && (
                      <motion.div
                        initial={{ opacity: 0, y: 20 }}
                        animate={{ opacity: 1, y: 0 }}
                        className="text-center mt-12"
                      >
                        <p className="text-green-400 mb-4">
                          🎉 You've explored all features!
                        </p>
                        <button
                          onClick={closeWalkthrough}
                          className="px-6 py-3 bg-gradient-to-r from-purple-500 to-pink-500 text-white rounded-lg font-medium hover:from-purple-600 hover:to-pink-600 transition-all"
                        >
                          Get Started
                        </button>
                      </motion.div>
                    )}
                  </motion.div>
                )}

                {/* Feature Demos */}
                {currentFeature && ['quickScan', 'deepDive', 'photoAnalysis'].includes(state.currentView) && (
                  <motion.div
                    key={state.currentView}
                    initial={{ opacity: 0 }}
                    animate={{ opacity: 1 }}
                    exit={{ opacity: 0 }}
                    className="w-full max-w-6xl h-full"
                  >
                    {currentFeature.demo}
                  </motion.div>
                )}

                {/* Closing Screen */}
                {state.currentView === 'closing' && (
                  <motion.div
                    key="closing"
                    initial={{ opacity: 0, scale: 0.9 }}
                    animate={{ opacity: 1, scale: 1 }}
                    exit={{ opacity: 0, scale: 0.9 }}
                    className="text-center max-w-2xl"
                  >
                    <motion.div
                      initial={{ scale: 0 }}
                      animate={{ scale: 1 }}
                      transition={{ type: "spring", delay: 0.2 }}
                      className="mb-8"
                    >
                      <Check className="w-20 h-20 mx-auto text-green-400" />
                    </motion.div>
                    <h2 className="text-4xl font-bold text-white mb-4">
                      You're Ready!
                    </h2>
                    <p className="text-xl text-gray-300 mb-8">
                      Start with Quick Scan today while we perfect the AI features
                    </p>
                    <motion.div
                      initial={{ opacity: 0, y: 20 }}
                      animate={{ opacity: 1, y: 0 }}
                      transition={{ delay: 0.6 }}
                      className="space-y-4"
                    >
                      <button className="px-8 py-3 bg-gradient-to-r from-purple-500 to-pink-500 text-white rounded-lg font-medium hover:from-purple-600 hover:to-pink-600 transition-all">
                        Create Free Account
                      </button>
                      <p className="text-sm text-gray-500">
                        Join 500+ early adopters shaping the future of health tech
                      </p>
                    </motion.div>
                  </motion.div>
                )}
              </AnimatePresence>
            </div>
          </motion.div>
        )}
      </AnimatePresence>
    </>
  )
}<|MERGE_RESOLUTION|>--- conflicted
+++ resolved
@@ -96,17 +96,11 @@
     {
       id: 'deepDive',
       title: 'Deep Dive',
-<<<<<<< HEAD
-      subtitle: 'Comprehensive health analysis',
-      description: 'Our AI asks follow-up questions to understand your symptoms better, providing more accurate and personalized health insights.',
-      icon: <Dna className="w-8 h-8" />,
-=======
       subtitle: 'Comprehensive analysis',
       description: 'AI-powered follow-up questions for accuracy',
       status: 'beta' as const,
       releaseDate: 'Late 2025',
-      icon: '🧬',
->>>>>>> 1ce64cbb
+      icon: <Dna className="w-8 h-8" />,
       gradient: 'from-purple-500 to-pink-500',
       prerequisites: [],
       demo: <DeepDiveDemo onComplete={backToCards} />
@@ -115,15 +109,10 @@
       id: 'photoAnalysis',
       title: 'Photo Analysis',
       subtitle: 'Visual symptom tracking',
-<<<<<<< HEAD
-      description: 'Upload photos of symptoms or conditions to track changes over time. Our AI analyzes visual patterns to provide insights.',
-      icon: <Camera className="w-8 h-8" />,
-=======
       description: 'Track changes and healing over time',
       status: 'coming-soon' as const,
       releaseDate: 'Late 2025',
-      icon: '📸',
->>>>>>> 1ce64cbb
+      icon: <Camera className="w-8 h-8" />  ,
       gradient: 'from-orange-500 to-red-500',
       prerequisites: [],
       demo: <PhotoAnalysisDemo onComplete={backToCards} />
