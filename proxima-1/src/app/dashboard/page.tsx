'use client';

import React from 'react';
import { motion, AnimatePresence } from 'framer-motion';
import { useRouter } from 'next/navigation';
import { useState, useEffect } from 'react';
import HealthProfileModal from '@/components/HealthProfileModal';
import OracleChat from '@/components/OracleChat';
import { useAuth } from '@/contexts/AuthContext';
import AuthGuard from '@/components/AuthGuard';
import OnboardingGuard from '@/components/OnboardingGuard';
import { MapPin, Pill, Heart, Clock, Moon, Coffee, Utensils, User, AlertTriangle, Zap, Brain, Camera, BrainCircuit, Star, Sparkles, AlertCircle } from 'lucide-react';
import { getUserProfile, OnboardingData } from '@/utils/onboarding';

// Mock data for timeline
const mockTimelineData = [
  { id: 1, date: '2024-01-15', type: 'quick-scan', title: 'Headache analysis', aiProvider: 'openai' },
  { id: 2, date: '2024-01-12', type: 'photo', title: 'Skin rash tracking', photos: 3, aiProvider: 'claude' },
  { id: 3, date: '2024-01-10', type: '3d-body', title: 'Lower back pain', areas: ['lower-back', 'hip'], aiProvider: 'google' },
];

// Mock graph data
const mockGraphData = [
  {
    id: 'headache',
    name: 'Headache Severity',
    unit: 'Pain Level (0-10)',
    description: 'Your reported headache intensity over time',
    data: [
      { date: '2024-01-09', value: 3 },
      { date: '2024-01-10', value: 5 },
      { date: '2024-01-11', value: 7 },
      { date: '2024-01-12', value: 6 },
      { date: '2024-01-13', value: 7 },
      { date: '2024-01-14', value: 4 },
      { date: '2024-01-15', value: 2 },
    ],
    color: 'from-purple-500 to-pink-500',
    strokeColor: '#a855f7',
    fillColor: '#ec4899'
  },
  {
    id: 'chest',
    name: 'Chest Discomfort',
    unit: 'Discomfort (0-10)',
    description: 'Chest tightness and pain tracking',
    data: [
      { date: '2024-01-09', value: 0 },
      { date: '2024-01-10', value: 0 },
      { date: '2024-01-11', value: 2 },
      { date: '2024-01-12', value: 4 },
      { date: '2024-01-13', value: 3 },
      { date: '2024-01-14', value: 1 },
      { date: '2024-01-15', value: 0 },
    ],
    color: 'from-red-500 to-orange-500',
    strokeColor: '#ef4444',
    fillColor: '#f97316'
  },
  {
    id: 'sleep',
    name: 'Sleep Quality',
    unit: 'Quality (0-10)',
    description: 'How well you slept each night',
    data: [
      { date: '2024-01-09', value: 7 },
      { date: '2024-01-10', value: 4 },
      { date: '2024-01-11', value: 4 },
      { date: '2024-01-12', value: 5 },
      { date: '2024-01-13', value: 4 },
      { date: '2024-01-14', value: 6 },
      { date: '2024-01-15', value: 8 },
    ],
    color: 'from-blue-500 to-cyan-500',
    strokeColor: '#3b82f6',
    fillColor: '#06b6d4'
  },
  {
    id: 'anxiety',
    name: 'Anxiety Levels',
    unit: 'Anxiety (0-10)',
    description: 'Daily anxiety and stress tracking',
    data: [
      { date: '2024-01-09', value: 5 },
      { date: '2024-01-10', value: 6 },
      { date: '2024-01-11', value: 8 },
      { date: '2024-01-12', value: 7 },
      { date: '2024-01-13', value: 6 },
      { date: '2024-01-14', value: 4 },
      { date: '2024-01-15', value: 3 },
    ],
    color: 'from-amber-500 to-yellow-500',
    strokeColor: '#f59e0b',
    fillColor: '#eab308'
  }
];

export default function DashboardPage() {
  const router = useRouter();
  const { user, signOut } = useAuth();
  const [timelineExpanded, setTimelineExpanded] = useState(false);
  const [profileModalOpen, setProfileModalOpen] = useState(false);
  const [oracleChatOpen, setOracleChatOpen] = useState(false);
  const [currentGraphIndex, setCurrentGraphIndex] = useState(0);
  const [floatingMenuOpen, setFloatingMenuOpen] = useState(false);
  const [healthScore] = useState(92);
  const [ambientHealth, setAmbientHealth] = useState('good'); // good, moderate, poor
<<<<<<< HEAD
  const [userProfile, setUserProfile] = useState<OnboardingData | null>(null);
  const [profileLoading, setProfileLoading] = useState(true);
  const [lastActivityTimes, setLastActivityTimes] = useState({
=======
  const [lastActivityTimes] = useState({
>>>>>>> 1ce64cbb
    quickScan: '2 hours ago',
    bodyMap: '3 days ago',
    photoAnalysis: 'Yesterday'
  });
  
  // Past reports queue
<<<<<<< HEAD
  const [reportQueue, setReportQueue] = useState([
    { id: 1, title: 'Severe Headache Report', time: '2 days ago', content: 'You reported a throbbing headache (7/10) on the right side of your head. You mentioned it started after a stressful meeting and lack of sleep.', tags: [{ icon: <MapPin className="w-3 h-3" />, text: 'Right temporal' }, { icon: <Pill className="w-3 h-3" />, text: 'Took ibuprofen' }] },
    { id: 2, title: 'Chest Discomfort Analysis', time: '3 days ago', content: 'You reported mild chest tightness (4/10) during exercise. Symptoms resolved with rest. You noted it might be stress-related.', tags: [{ icon: <Heart className="w-3 h-3" />, text: 'During exercise' }, { icon: <Clock className="w-3 h-3" />, text: '5 min duration' }] },
    { id: 3, title: 'Sleep Quality Check', time: '5 days ago', content: 'You reported poor sleep (4/10) with frequent wake-ups. Mentioned anxiety about upcoming deadlines affecting rest.', tags: [{ icon: <Moon className="w-3 h-3" />, text: '4 hrs total' }, { icon: <Moon className="w-3 h-3" />, text: '3 wake-ups' }] },
    { id: 4, title: 'Energy Crash Analysis', time: '1 week ago', content: 'You reported afternoon fatigue (3/10 energy) around 2-3 PM daily. Linked to irregular meal timing and high caffeine intake.', tags: [{ icon: <Coffee className="w-3 h-3" />, text: '4 cups/day' }, { icon: <Utensils className="w-3 h-3" />, text: 'Skipped lunch' }] },
    { id: 5, title: 'Anxiety Episode', time: '10 days ago', content: 'You reported elevated anxiety (6/10) with racing thoughts. Triggered by work presentation. Used breathing exercises.', tags: [{ icon: <BrainCircuit className="w-3 h-3" />, text: 'Meditation helped' }, { icon: <Star className="w-3 h-3" />, text: 'Work trigger' }] }
=======
  const [reportQueue] = useState([
    { id: 1, title: 'Severe Headache Report', time: '2 days ago', content: 'You reported a throbbing headache (7/10) on the right side of your head. You mentioned it started after a stressful meeting and lack of sleep.', tags: ['📍 Right temporal', '💊 Took ibuprofen'] },
    { id: 2, title: 'Chest Discomfort Analysis', time: '3 days ago', content: 'You reported mild chest tightness (4/10) during exercise. Symptoms resolved with rest. You noted it might be stress-related.', tags: ['💔 During exercise', '⏱️ 5 min duration'] },
    { id: 3, title: 'Sleep Quality Check', time: '5 days ago', content: 'You reported poor sleep (4/10) with frequent wake-ups. Mentioned anxiety about upcoming deadlines affecting rest.', tags: ['😴 4 hrs total', '🌙 3 wake-ups'] },
    { id: 4, title: 'Energy Crash Analysis', time: '1 week ago', content: 'You reported afternoon fatigue (3/10 energy) around 2-3 PM daily. Linked to irregular meal timing and high caffeine intake.', tags: ['☕ 4 cups/day', '🍽️ Skipped lunch'] },
    { id: 5, title: 'Anxiety Episode', time: '10 days ago', content: 'You reported elevated anxiety (6/10) with racing thoughts. Triggered by work presentation. Used breathing exercises.', tags: ['🧘 Meditation helped', '📊 Work trigger'] }
>>>>>>> 1ce64cbb
  ]);
  const [visibleReports, setVisibleReports] = useState([0, 1]);

  // Fetch user profile data from database
  useEffect(() => {
    const fetchUserProfile = async () => {
      if (!user) return;
      
      try {
        setProfileLoading(true);
        const profile = await getUserProfile(user.id, user.email || '', user.user_metadata?.name || '');
        setUserProfile(profile);
      } catch (error) {
        console.error('Error fetching user profile:', error);
      } finally {
        setProfileLoading(false);
      }
    };

    fetchUserProfile();
  }, [user]);

  // Calculate profile completion percentage
  const calculateProfileCompletion = () => {
    if (!userProfile) return { percentage: 0, missingLifestyle: true, missingEmergency: true };

    let totalFields = 0;
    let completedFields = 0;

    // Basic info fields (assumed complete from onboarding)
    totalFields += 4; // name, email, age, blood_type
    completedFields += 4;

    // Health profile fields (assumed complete from onboarding)
    totalFields += 3; // medications, allergies, family_history arrays
    completedFields += 3;

    // Lifestyle fields
    const lifestyleFields = [
      userProfile.lifestyle_smoking_status,
      userProfile.lifestyle_alcohol_consumption,
      userProfile.lifestyle_exercise_frequency,
      userProfile.lifestyle_sleep_hours,
      userProfile.lifestyle_stress_level,
      userProfile.lifestyle_diet_type
    ];
    totalFields += lifestyleFields.length;
    const completedLifestyle = lifestyleFields.filter(field => field && field.trim() !== '').length;
    completedFields += completedLifestyle;
    const missingLifestyle = completedLifestyle < lifestyleFields.length;

    // Emergency contact fields (email is optional)
    const emergencyFields = [
      userProfile.emergency_contact_name,
      userProfile.emergency_contact_relation,
      userProfile.emergency_contact_phone
    ];
    totalFields += emergencyFields.length;
    const completedEmergency = emergencyFields.filter(field => field && field.trim() !== '').length;
    completedFields += completedEmergency;
    const missingEmergency = completedEmergency < emergencyFields.length;

    const percentage = totalFields > 0 ? Math.round((completedFields / totalFields) * 100) : 0;
    
    return { percentage, missingLifestyle, missingEmergency };
  };

  const { percentage: completionPercentage, missingLifestyle, missingEmergency } = calculateProfileCompletion();

  // Calculate ambient health color based on health score
  useEffect(() => {
    if (healthScore >= 80) setAmbientHealth('good');
    else if (healthScore >= 60) setAmbientHealth('moderate');
    else setAmbientHealth('poor');
  }, [healthScore]);

  const getAmbientGradient = () => {
    switch(ambientHealth) {
      case 'good': return 'from-green-600/5 to-emerald-600/5';
      case 'moderate': return 'from-yellow-600/5 to-orange-600/5';
      case 'poor': return 'from-red-600/5 to-pink-600/5';
      default: return '';
    }
  };

  const getAIGradient = (provider: string) => {
    switch(provider) {
      case 'openai': return 'from-emerald-500/20 to-green-500/20';
      case 'claude': return 'from-purple-500/20 to-pink-500/20';
      case 'google': return 'from-blue-500/20 to-cyan-500/20';
      case 'xai': return 'from-orange-500/20 to-amber-500/20';
      default: return 'from-gray-500/20 to-gray-500/20';
    }
  };

  const dismissReport = (index: number) => {
    const newVisible = [...visibleReports];
    // Find next available report not currently visible
    const nextIndex = reportQueue.findIndex((_, idx) => !visibleReports.includes(idx) && idx !== visibleReports[index]);
    if (nextIndex !== -1) {
      newVisible[index] = nextIndex;
      setVisibleReports(newVisible);
    }
  };

  const currentGraph = mockGraphData[currentGraphIndex];
  // const maxValue = Math.max(...currentGraph.data.map(d => d.value));
  // const minValue = Math.min(...currentGraph.data.map(d => d.value));

  return (
    <AuthGuard requireAuth={true}>
      <OnboardingGuard>
      <div className="min-h-screen bg-[#0a0a0a] relative overflow-hidden transition-all duration-1000">
        {/* Ambient Health Background */}
        <div className={`absolute inset-0 bg-gradient-to-br ${getAmbientGradient()} transition-all duration-3000`} />
        
        {/* Background Elements */}
        <div className="absolute inset-0 overflow-hidden">
          <div className="absolute top-1/4 -left-48 w-96 h-96 bg-gradient-to-r from-purple-600/10 to-pink-600/10 rounded-full blur-3xl" />
          <div className="absolute bottom-1/4 -right-48 w-96 h-96 bg-gradient-to-r from-blue-600/10 to-purple-600/10 rounded-full blur-3xl" />
          
          <div 
            className="absolute inset-0 opacity-[0.02]"
            style={{
              backgroundImage: 'linear-gradient(to right, #ffffff 1px, transparent 1px), linear-gradient(to bottom, #ffffff 1px, transparent 1px)',
              backgroundSize: '50px 50px'
            }}
          />
        </div>

        {/* Timeline Sidebar */}
        <motion.div
          className="fixed left-0 top-0 h-full z-30"
          initial={{ width: '60px' }}
          animate={{ width: timelineExpanded ? '300px' : '60px' }}
          transition={{ type: "spring", stiffness: 300, damping: 30 }}
          onMouseEnter={() => setTimelineExpanded(true)}
          onMouseLeave={() => setTimelineExpanded(false)}
        >
          <div className="h-full backdrop-blur-[20px] bg-white/[0.02] border-r border-white/[0.05] relative">
            {/* Timeline gradient line */}
            <div className="absolute left-[29px] top-0 bottom-0 w-[2px] bg-gradient-to-b from-purple-500/20 via-pink-500/20 to-blue-500/20" />
            
            {/* Timeline entries */}
            <div className="pt-20 px-4">
              {mockTimelineData.map((entry, index) => (
                <motion.div
                  key={entry.id}
                  initial={{ opacity: 0, x: -20 }}
                  animate={{ opacity: 1, x: 0 }}
                  transition={{ delay: index * 0.1 }}
                  className="relative mb-8"
                >
                  {/* Date dot */}
                  <div className="absolute left-[9px] w-6 h-6 rounded-full bg-[#0a0a0a] border-2 border-white/20 flex items-center justify-center">
                    <div className="w-2 h-2 rounded-full bg-white/60 animate-pulse" />
                  </div>
                  
                  {/* Content */}
                  <AnimatePresence>
                    {timelineExpanded && (
                      <motion.div
                        initial={{ opacity: 0, x: -10 }}
                        animate={{ opacity: 1, x: 0 }}
                        exit={{ opacity: 0, x: -10 }}
                        className="ml-12"
                      >
                        <div className={`p-3 rounded-lg bg-gradient-to-r ${getAIGradient(entry.aiProvider)} backdrop-blur-sm border border-white/[0.05] cursor-pointer hover:border-white/[0.1] transition-all`}>
                          <p className="text-xs text-gray-400 mb-1">
                            {new Date(entry.date).toLocaleDateString()}
                          </p>
                          <p className="text-sm text-white font-medium">{entry.title}</p>
                          {entry.photos && (
                            <p className="text-xs text-gray-400 mt-1">📷 {entry.photos} photos</p>
                          )}
                        </div>
                      </motion.div>
                    )}
                  </AnimatePresence>
                </motion.div>
              ))}
            </div>
          </div>
        </motion.div>

        {/* Main Content - adjusted for timeline */}
        <div className="relative z-10 ml-[60px] px-6 py-6">
          <motion.div
            initial={{ opacity: 0, y: 20 }}
            animate={{ opacity: 1, y: 0 }}
            transition={{ duration: 0.5 }}
            className="max-w-7xl mx-auto"
          >
            {/* Header */}
            <div className="flex items-center justify-between mb-8">
              <div className="flex items-center gap-8">
                <div>
                  <h1 className="text-4xl font-bold text-white mb-2">Welcome to Proxima</h1>
                  <p className="text-gray-400">
                    {user?.user_metadata?.name || user?.user_metadata?.full_name ? 
                      `Good to see you, ${user.user_metadata?.name || user.user_metadata?.full_name}` : 
                      'Your personal health intelligence dashboard'
                    }
                  </p>
                </div>
                
                {/* Health Score */}
                <motion.div 
                  initial={{ scale: 0 }}
                  animate={{ scale: 1 }}
                  transition={{ delay: 0.5, type: "spring" }}
                  className="flex items-center gap-3"
                >
                  <div className="text-5xl font-bold text-transparent bg-clip-text bg-gradient-to-r from-green-400 to-emerald-400">
                    {healthScore}
                  </div>
                  <div className="text-sm text-gray-400">
                    <p className="font-medium">Health Score</p>
                    <p className="text-xs text-green-400">↑ 3 from last week</p>
                  </div>
                </motion.div>
              </div>
              
              <button
                onClick={() => signOut()}
                className="px-4 py-2 text-sm font-medium text-gray-400 hover:text-white bg-gray-900/50 backdrop-blur-sm border border-gray-800 hover:border-gray-700 hover:bg-gray-900/70 rounded-lg transition-all duration-200"
              >
                Sign Out
              </button>
            </div>

            {/* Dashboard Cards Grid */}
            <div className="grid grid-cols-1 md:grid-cols-2 lg:grid-cols-4 gap-6 mb-8">
              {/* Health Profile Card */}
              <motion.div
                whileHover={{ scale: 1.02 }}
                className="backdrop-blur-[20px] bg-white/[0.03] border border-white/[0.05] rounded-xl p-6 cursor-pointer group relative overflow-hidden"
                onClick={() => router.push('/profile')}
              >
                {/* Completion ring background */}
                <div className="absolute top-4 right-4">
                  <svg className="w-12 h-12 transform -rotate-90">
                    <circle
                      cx="24"
                      cy="24"
                      r="20"
                      stroke="currentColor"
                      strokeWidth="3"
                      fill="none"
                      className="text-white/10"
                    />
                    <circle
                      cx="24"
                      cy="24"
                      r="20"
                      stroke="currentColor"
                      strokeWidth="3"
                      fill="none"
                      strokeDasharray={`${2 * Math.PI * 20}`}
                      strokeDashoffset={`${2 * Math.PI * 20 * (1 - completionPercentage / 100)}`}
                      className={`transition-all duration-500 ${
                        completionPercentage >= 80 ? 'text-green-500' : 
                        completionPercentage >= 60 ? 'text-yellow-500' : 
                        'text-red-500'
                      }`}
                    />
                  </svg>
                  <span className="absolute inset-0 flex items-center justify-center text-xs text-white font-medium">
                    {completionPercentage}%
                  </span>
                </div>
                
                <div className="w-12 h-12 rounded-lg bg-gradient-to-r from-purple-600/20 to-pink-600/20 flex items-center justify-center mb-4 group-hover:from-purple-600/30 group-hover:to-pink-600/30 transition-all">
                  <User className="w-6 h-6 text-white" />
                </div>
                <h3 className="text-xl font-semibold text-white mb-2">
                  Welcome, {user?.user_metadata?.name || user?.user_metadata?.full_name || user?.email?.split('@')[0] || 'User'}
                </h3>
                <div className="text-sm text-gray-400 mb-4 flex items-center gap-2">
                  {profileLoading ? (
                    <div className="flex items-center gap-2">
                      <div className="w-4 h-4 bg-gray-600 rounded animate-pulse"></div>
                      <span className="text-gray-500">Loading...</span>
                    </div>
                  ) : (
                    <>
                      <div className="flex items-center gap-1">
                        <AlertTriangle className="w-3 h-3 text-red-400" />
                        <span>{userProfile?.allergies?.length || 0}</span>
                      </div>
                      <span>•</span>
                      <div className="flex items-center gap-1">
                        <Pill className="w-3 h-3 text-blue-400" />
                        <span>{userProfile?.medications?.length || 0}</span>
                      </div>
                    </>
                  )}
                </div>
                <button 
                  onClick={(e) => {
                    e.stopPropagation();
                    setProfileModalOpen(true);
                  }}
                  className={`w-full py-2 rounded-lg text-white text-sm font-medium transition-all ${
                    (missingLifestyle || missingEmergency) 
                      ? 'bg-gradient-to-r from-red-600/20 to-orange-600/20 hover:from-red-600/30 hover:to-orange-600/30' 
                      : 'bg-gradient-to-r from-purple-600/20 to-pink-600/20 hover:from-purple-600/30 hover:to-pink-600/30'
                  }`}
                >
                  {(missingLifestyle || missingEmergency) ? 'Complete Profile' : 'Configure Profile'}
                </button>
              </motion.div>

              {/* Quick Scan Card */}
              <motion.div
                whileHover={{ scale: 1.02 }}
                className="backdrop-blur-[20px] bg-white/[0.03] border border-white/[0.05] rounded-xl p-6 cursor-pointer group"
              >
                <div className="w-12 h-12 rounded-lg bg-gradient-to-r from-emerald-600/20 to-green-600/20 flex items-center justify-center mb-4 group-hover:from-emerald-600/30 group-hover:to-green-600/30 transition-all">
                  <Zap className="w-6 h-6 text-emerald-400" />
                </div>
                <h3 className="text-xl font-semibold text-white mb-2">Quick Scan</h3>
                <p className="text-gray-400 text-sm mb-2">Get instant AI-powered health insights</p>
                <motion.p 
                  className="text-xs text-gray-500"
                  initial={{ opacity: 0.5 }}
                  animate={{ opacity: [0.5, 1, 0.5] }}
                  transition={{ duration: 2, repeat: Infinity }}
                >
                  Last used: {lastActivityTimes.quickScan}
                </motion.p>
              </motion.div>

              {/* 3D Body Visualization Card */}
              <motion.div
                whileHover={{ scale: 1.02 }}
                className="backdrop-blur-[20px] bg-white/[0.03] border border-white/[0.05] rounded-xl p-6 cursor-pointer group"
              >
                <div className="w-12 h-12 rounded-lg bg-gradient-to-r from-blue-600/20 to-cyan-600/20 flex items-center justify-center mb-4 group-hover:from-blue-600/30 group-hover:to-cyan-600/30 transition-all">
                  <Camera className="w-6 h-6 text-blue-400" />
                </div>
                <h3 className="text-xl font-semibold text-white mb-2">3D Body Visualization</h3>
                <p className="text-gray-400 text-sm mb-2">Click exactly where you feel symptoms</p>
                <div className="flex items-center justify-between">
                  <span className="text-xs text-gray-500">3 areas tracked</span>
                  <div className="flex -space-x-1">
                    {['bg-red-500', 'bg-yellow-500', 'bg-blue-500'].map((color, i) => (
                      <div key={i} className={`w-2 h-2 rounded-full ${color} ring-1 ring-[#0a0a0a]`} />
                    ))}
                  </div>
                </div>
              </motion.div>

              {/* Photo Analysis Card */}
              <motion.div
                whileHover={{ scale: 1.02 }}
                className="backdrop-blur-[20px] bg-white/[0.03] border border-white/[0.05] rounded-xl p-6 cursor-pointer group"
              >
                <div className="w-12 h-12 rounded-lg bg-gradient-to-r from-pink-600/20 to-purple-600/20 flex items-center justify-center mb-4 group-hover:from-pink-600/30 group-hover:to-purple-600/30 transition-all">
                  <AlertTriangle className="w-6 h-6 text-pink-400" />
                </div>
                <h3 className="text-xl font-semibold text-white mb-2">Photo Analysis</h3>
                <p className="text-gray-400 text-sm mb-2">Upload photos for visual analysis</p>
                <div className="flex items-center gap-2 text-xs">
                  <span className="text-purple-400">2 active</span>
                  <span className="text-gray-500">•</span>
                  <span className="text-gray-500">5 total</span>
                </div>
              </motion.div>
            </div>

            {/* Analytics Section - Past Reports & Graph */}
            <div className="mb-8">
              <h2 className="text-2xl font-semibold text-white mb-6">Your Health Timeline</h2>
              <div className="grid grid-cols-1 lg:grid-cols-2 gap-6">
                {/* Past Reports Section (Left) */}
                <motion.div
                  initial={{ opacity: 0, y: 20 }}
                  animate={{ opacity: 1, y: 0 }}
                  transition={{ duration: 0.5, delay: 0.2 }}
                  className="flex flex-col h-full"
                >
                  <div className="space-y-4 flex-1">
                    {/* Dismissible Reports */}
                    <AnimatePresence mode="popLayout">
                      {visibleReports.map((reportIndex, idx) => {
                        const report = reportQueue[reportIndex];
                        return (
                          <motion.div
                            key={report.id}
                            layout
                            initial={{ opacity: 0, x: -20 }}
                            animate={{ opacity: 1, x: 0 }}
                            exit={{ opacity: 0, x: -100 }}
                            transition={{ type: "spring", stiffness: 300, damping: 30 }}
                            className="relative group"
                          >
                            <div className="backdrop-blur-[20px] bg-white/[0.03] border border-white/[0.05] rounded-xl p-5 hover:border-white/[0.1] transition-all cursor-pointer">
                              <button
                                onClick={() => dismissReport(idx)}
                                className="absolute top-4 right-4 w-6 h-6 rounded-full bg-white/[0.05] hover:bg-white/[0.1] flex items-center justify-center opacity-0 group-hover:opacity-100 transition-opacity"
                              >
                                <svg className="w-3 h-3 text-gray-400" fill="none" stroke="currentColor" viewBox="0 0 24 24">
                                  <path strokeLinecap="round" strokeLinejoin="round" strokeWidth={2} d="M6 18L18 6M6 6l12 12" />
                                </svg>
                              </button>
                              <div className="flex items-center justify-between mb-3">
                                <h3 className="text-base font-medium text-white">{report.title}</h3>
                                <span className="text-xs text-gray-400">{report.time}</span>
                              </div>
                              <p className="text-gray-400 text-sm mb-3">
                                {report.content}
                              </p>
                              <div className="flex items-center gap-2">
                                {report.tags.map((tag, tagIdx) => (
                                  <React.Fragment key={tag.text}>
                                    <div className="flex items-center gap-1">
                                      {tag.icon}
                                      <span className="text-xs text-gray-400">{tag.text}</span>
                                    </div>
                                    {tagIdx < report.tags.length - 1 && <span className="text-xs text-gray-500">•</span>}
                                  </React.Fragment>
                                ))}
                              </div>
                            </div>
                          </motion.div>
                        );
                      })}
                    </AnimatePresence>

                    {/* View All Button - Athena inspired */}
                    <motion.button
                      whileHover={{ scale: 1.02 }}
                      whileTap={{ scale: 0.98 }}
                      className="w-full py-3 backdrop-blur-[20px] bg-white/[0.02] border border-white/[0.05] rounded-xl hover:border-white/[0.1] transition-all group"
                    >
                      <div className="flex items-center justify-center gap-2">
                        <svg className="w-4 h-4 text-gray-400 group-hover:text-white transition-colors" fill="none" stroke="currentColor" viewBox="0 0 24 24">
                          <path strokeLinecap="round" strokeLinejoin="round" strokeWidth={1.5} d="M9 12h6m-6 4h6m2 5H7a2 2 0 01-2-2V5a2 2 0 012-2h5.586a1 1 0 01.707.293l5.414 5.414a1 1 0 01.293.707V19a2 2 0 01-2 2z" />
                        </svg>
                        <span className="text-sm text-gray-400 group-hover:text-white transition-colors">View all reports</span>
                        <svg className="w-4 h-4 text-gray-400 group-hover:text-white transition-colors group-hover:translate-x-1" fill="none" stroke="currentColor" viewBox="0 0 24 24">
                          <path strokeLinecap="round" strokeLinejoin="round" strokeWidth={2} d="M9 5l7 7-7 7" />
                        </svg>
                      </div>
                    </motion.button>
                  </div>
                </motion.div>

                {/* Line Graph Section (Right) */}
                <motion.div
                  initial={{ opacity: 0, y: 20 }}
                  animate={{ opacity: 1, y: 0 }}
                  transition={{ delay: 0.3 }}
                >
                  <div className="backdrop-blur-[20px] bg-white/[0.03] border border-white/[0.05] rounded-xl p-6">
                  <div className="flex items-center justify-between mb-2">
                    <div>
                      <h2 className="text-xl font-semibold text-white">{currentGraph.name}</h2>
                      <p className="text-sm text-gray-400 mt-1">{currentGraph.description}</p>
                    </div>
                    <div className="flex items-center gap-2">
                      <button
                        onClick={() => setCurrentGraphIndex((prev) => (prev - 1 + mockGraphData.length) % mockGraphData.length)}
                        className="p-2 rounded-lg bg-white/[0.03] hover:bg-white/[0.05] transition-colors"
                      >
                        <svg className="w-5 h-5 text-gray-400" fill="none" stroke="currentColor" viewBox="0 0 24 24">
                          <path strokeLinecap="round" strokeLinejoin="round" strokeWidth={2} d="M15 19l-7-7 7-7" />
                        </svg>
                      </button>
                      <button
                        onClick={() => setCurrentGraphIndex((prev) => (prev + 1) % mockGraphData.length)}
                        className="p-2 rounded-lg bg-white/[0.03] hover:bg-white/[0.05] transition-colors"
                      >
                        <svg className="w-5 h-5 text-gray-400" fill="none" stroke="currentColor" viewBox="0 0 24 24">
                          <path strokeLinecap="round" strokeLinejoin="round" strokeWidth={2} d="M9 5l7 7-7 7" />
                        </svg>
                      </button>
                    </div>
                  </div>
                  
                    {/* Beautiful Line Graph */}
                    <div className="relative h-64">
                      <div className="flex h-full">
                        {/* Y-axis labels */}
                        <div className="w-8 flex flex-col justify-between py-2 pr-2 text-right">
                          <span className="text-xs text-gray-500">10</span>
                          <span className="text-xs text-gray-500">5</span>
                          <span className="text-xs text-gray-500">0</span>
                        </div>
                        
                        {/* Graph area */}
                        <div className="flex-1 relative">
                          <svg className="w-full h-full" viewBox="0 0 400 200" preserveAspectRatio="xMidYMid meet">
                            {/* Grid lines */}
                            {[0, 1, 2].map((i) => (
                              <line
                                key={i}
                                x1="0"
                                y1={i * 80}
                                x2="400"
                                y2={i * 80}
                                stroke="white"
                                strokeOpacity="0.05"
                              />
                            ))}
                            
                            {/* Area fill */}
                            <motion.path
                              d={`M ${currentGraph.data.map((point, index) => {
                                const x = (index / (currentGraph.data.length - 1)) * 380 + 10;
                                const y = 180 - (point.value / 10) * 160;
                                return `${x},${y}`;
                              }).join(' L ')} L 390,180 L 10,180 Z`}
                            fill={`url(#areaGradient-${currentGraph.id})`}
                            opacity="0.1"
                            initial={{ opacity: 0 }}
                            animate={{ opacity: 0.1 }}
                            transition={{ duration: 1, delay: 0.5 }}
                          />
                          
                            {/* Create path data for line */}
                            <motion.path
                              d={`M ${currentGraph.data.map((point, index) => {
                                const x = (index / (currentGraph.data.length - 1)) * 380 + 10;
                                const y = 180 - (point.value / 10) * 160;
                                return `${x},${y}`;
                              }).join(' L ')}`}
                              fill="none"
                              stroke={`url(#gradient-${currentGraph.id})`}
                              strokeWidth="3"
                              initial={{ pathLength: 0 }}
                              animate={{ pathLength: 1 }}
                              transition={{ duration: 1, ease: "easeInOut" }}
                            />
                          
                          {/* Gradient definitions */}
                          <defs>
                            <linearGradient id={`gradient-${currentGraph.id}`} x1="0%" y1="0%" x2="100%" y2="0%">
                              <stop offset="0%" stopColor={currentGraph.strokeColor} />
                              <stop offset="100%" stopColor={currentGraph.fillColor} />
                            </linearGradient>
                            <linearGradient id={`areaGradient-${currentGraph.id}`} x1="0%" y1="0%" x2="0%" y2="100%">
                              <stop offset="0%" stopColor={currentGraph.strokeColor} stopOpacity="0.3" />
                              <stop offset="100%" stopColor={currentGraph.fillColor} stopOpacity="0" />
                            </linearGradient>
                          </defs>
                          
                            {/* Data points */}
                            {currentGraph.data.map((point, index) => {
                              const x = (index / (currentGraph.data.length - 1)) * 380 + 10;
                              const y = 180 - (point.value / 10) * 160;
                              return (
                              <g key={index}>
                                <motion.circle
                                  cx={x}
                                  cy={y}
                                  r="6"
                                  fill={currentGraph.strokeColor}
                                  initial={{ scale: 0 }}
                                  animate={{ scale: 1 }}
                                  transition={{ delay: index * 0.1 }}
                                  className="cursor-pointer"
                                />
                                <circle
                                  cx={x}
                                  cy={y}
                                  r="3"
                                  fill="white"
                                />
                                <title>{`${point.value}/10 on ${new Date(point.date).toLocaleDateString()}`}</title>
                              </g>
                            );
                          })}
                        </svg>
                        
                        {/* X-axis labels */}
                        <div className="absolute bottom-0 left-0 right-0 flex justify-between px-2">
                          {currentGraph.data.map((point, index) => (
                            <span key={index} className="text-xs text-gray-500">
                              {new Date(point.date).toLocaleDateString('en', { month: 'short', day: 'numeric' })}
                            </span>
                          ))}
                        </div>
                      </div>
                    </div>
                    </div>
                  </div>
                </motion.div>
              </div>
              
              {/* Predictive Alert and AI Oracle - Below insights and graph */}
              <div className="grid grid-cols-1 lg:grid-cols-2 gap-4 mt-12">
                {/* Predictive Alert */}
                <div className="backdrop-blur-[20px] bg-gradient-to-r from-yellow-600/10 to-orange-600/10 border border-yellow-600/20 rounded-xl p-5">
                  <div className="flex items-start gap-3">
                    <Zap className="w-6 h-6 text-yellow-500" />
                    <div className="flex-1">
                      <h3 className="text-base font-medium text-white mb-2">Predictive Alert</h3>
                      <p className="text-sm text-gray-300">
                        Based on your patterns, you might experience a migraine in 2 days. Consider preventive measures.
                      </p>
                      <button className="text-xs text-yellow-400 hover:text-yellow-300 mt-2">
                        View prevention tips →
                      </button>
                    </div>
                  </div>
                </div>

                {/* AI Oracle Chat */}
                <motion.div 
                  whileHover={{ scale: 1.02 }}
                  onClick={() => router.push('/oracle')}
                  className="backdrop-blur-[20px] bg-gradient-to-r from-purple-600/10 to-pink-600/10 border border-purple-600/20 rounded-xl p-5 cursor-pointer hover:border-purple-600/30 transition-all"
                >
                  <div className="flex items-start gap-3">
                    <div className="w-8 h-8 rounded-full bg-gradient-to-r from-purple-500 to-pink-500 flex items-center justify-center">
                      <Brain className="w-4 h-4 text-white" />
                    </div>
                    <div className="flex-1">
                      <h3 className="text-base font-medium text-white mb-2">AI Health Oracle</h3>
                      <p className="text-sm text-gray-300 mb-3">
                        Ask me anything about your health data or symptoms.
                      </p>
                      <button className="w-full text-left text-sm bg-white/[0.03] border border-white/[0.05] rounded-lg px-3 py-2 text-gray-400 hover:text-white hover:border-white/[0.1] transition-all">
                        &quot;What&apos;s causing my headaches?&quot; →
                      </button>
                    </div>
                  </div>
                </motion.div>
              </div>
            </div>

            {/* Health Story Section */}
            <motion.div
              initial={{ opacity: 0, y: 20 }}
              animate={{ opacity: 1, y: 0 }}
              transition={{ duration: 0.5, delay: 0.4 }}
              className="mb-8"
            >
              <h2 className="text-2xl font-semibold text-white mb-6">Your Health Story</h2>
              <div 
                onClick={() => router.push('/intelligence')}
                className="backdrop-blur-[20px] bg-white/[0.03] border border-white/[0.05] rounded-xl p-6 cursor-pointer hover:border-white/[0.1] transition-all"
              >
                <div className="prose prose-invert max-w-none">
                  <p className="text-gray-300 leading-relaxed">
                    <span className="text-white font-medium">Today&apos;s chapter:</span> Your health journey continues to show positive trends. The reduction in headache intensity over the past week correlates with your improved sleep quality scores. Your body is responding well to the new routine you established 7 days ago.
                  </p>
                  <p className="text-gray-300 leading-relaxed mt-4">
                    The AI analysis suggests that maintaining your current hydration levels and continuing with the stress management techniques will likely prevent the predicted migraine. Your consistency in tracking symptoms has enabled more accurate health predictions.
                  </p>
                  <div className="flex items-center justify-between mt-4">
                    <span className="text-xs text-gray-500">AI-generated narrative • Updated 2 hours ago</span>
                    <div className="flex items-center gap-2 text-xs text-purple-400">
                      <span>View full intelligence</span>
                      <svg className="w-4 h-4" fill="none" stroke="currentColor" viewBox="0 0 24 24">
                        <path strokeLinecap="round" strokeLinejoin="round" strokeWidth={2} d="M9 5l7 7-7 7" />
                      </svg>
                    </div>
                  </div>
                </div>
              </div>
            </motion.div>

            {/* Health Tips Widget */}
            <motion.div
              initial={{ opacity: 0, y: 20 }}
              animate={{ opacity: 1, y: 0 }}
              transition={{ duration: 0.5, delay: 0.5 }}
              className="grid grid-cols-1 lg:grid-cols-3 gap-4"
            >
              {[
                { icon: <Sparkles className="w-6 h-6 text-blue-400" />, tip: 'Increase water intake by 500ml today', color: 'from-blue-600/20 to-cyan-600/20' },
                { icon: <BrainCircuit className="w-6 h-6 text-purple-400" />, tip: '10-minute meditation before bed', color: 'from-purple-600/20 to-pink-600/20' },
                { icon: <Utensils className="w-6 h-6 text-green-400" />, tip: 'Take a 15-minute walk after lunch', color: 'from-green-600/20 to-emerald-600/20' },
              ].map((tip, index) => (
                <motion.div
                  key={index}
                  whileHover={{ scale: 1.02 }}
                  className="backdrop-blur-[20px] bg-white/[0.03] border border-white/[0.05] rounded-lg p-4 cursor-pointer"
                >
                  <div className="flex items-center gap-3">
                    <div className={`w-10 h-10 rounded-lg bg-gradient-to-r ${tip.color} flex items-center justify-center`}>
                      {tip.icon}
                    </div>
                    <p className="text-sm text-gray-300">{tip.tip}</p>
                  </div>
                </motion.div>
              ))}
            </motion.div>
          </motion.div>
        </div>

        {/* Single Floating Action Button */}
        <motion.div className="fixed bottom-8 right-8 z-40">
          <AnimatePresence>
            {floatingMenuOpen && (
              <motion.div
                initial={{ opacity: 0, scale: 0.8, y: 10 }}
                animate={{ opacity: 1, scale: 1, y: 0 }}
                exit={{ opacity: 0, scale: 0.8, y: 10 }}
                className="absolute bottom-16 right-0 bg-gray-900 rounded-lg shadow-xl p-2 min-w-[200px]"
              >
                <button
                  onClick={() => {
                    // Generate doctor report logic
                    setFloatingMenuOpen(false);
                  }}
                  className="w-full text-left px-4 py-3 text-white hover:bg-gray-800 rounded-lg transition-colors flex items-center gap-3"
                >
                  <Zap className="w-5 h-5" />
                  Generate Doctor Report
                </button>
                <button
                  onClick={() => {
                    setOracleChatOpen(true);
                    setFloatingMenuOpen(false);
                  }}
                  className="w-full text-left px-4 py-3 text-white hover:bg-gray-800 rounded-lg transition-colors flex items-center gap-3"
                >
                  <Brain className="w-5 h-5" />
                  Start New Chat
                </button>
              </motion.div>
            )}
          </AnimatePresence>
          
          <motion.button
            initial={{ scale: 0 }}
            animate={{ scale: 1 }}
            whileHover={{ scale: 1.1 }}
            whileTap={{ scale: 0.9 }}
            onClick={() => setFloatingMenuOpen(!floatingMenuOpen)}
            className="w-14 h-14 bg-gradient-to-r from-purple-600 to-pink-600 rounded-full shadow-lg flex items-center justify-center"
          >
            <svg 
              className={`w-6 h-6 text-white transition-transform ${floatingMenuOpen ? 'rotate-45' : ''}`} 
              fill="none" 
              stroke="currentColor" 
              viewBox="0 0 24 24"
            >
              <path strokeLinecap="round" strokeLinejoin="round" strokeWidth={2} d="M12 4v16m8-8H4" />
            </svg>
          </motion.button>
        </motion.div>

        {/* Health Profile Modal */}
        <HealthProfileModal 
          isOpen={profileModalOpen} 
          onClose={() => setProfileModalOpen(false)} 
                onSave={() => {
                  // Refresh profile data when modal is saved
                  if (user) {
                    const fetchUpdatedProfile = async () => {
                      try {
                        setProfileLoading(true);
                        const updatedProfile = await getUserProfile(user.id, user.email || '', user.user_metadata?.name || '');
                        setUserProfile(updatedProfile);
                      } catch (error) {
                        console.error('Error refreshing profile:', error);
                      } finally {
                        setProfileLoading(false);
                      }
                    };
                    fetchUpdatedProfile();
                  }
                }}
                missingLifestyle={missingLifestyle}
                missingEmergency={missingEmergency}
        />

        {/* Oracle Chat */}
        <OracleChat
          isOpen={oracleChatOpen}
          onClose={() => setOracleChatOpen(false)}
          healthScore={healthScore}
        />
      </div>
      </OnboardingGuard>
    </AuthGuard>
  );
}<|MERGE_RESOLUTION|>--- conflicted
+++ resolved
@@ -105,34 +105,21 @@
   const [floatingMenuOpen, setFloatingMenuOpen] = useState(false);
   const [healthScore] = useState(92);
   const [ambientHealth, setAmbientHealth] = useState('good'); // good, moderate, poor
-<<<<<<< HEAD
   const [userProfile, setUserProfile] = useState<OnboardingData | null>(null);
   const [profileLoading, setProfileLoading] = useState(true);
   const [lastActivityTimes, setLastActivityTimes] = useState({
-=======
-  const [lastActivityTimes] = useState({
->>>>>>> 1ce64cbb
     quickScan: '2 hours ago',
     bodyMap: '3 days ago',
     photoAnalysis: 'Yesterday'
   });
   
   // Past reports queue
-<<<<<<< HEAD
   const [reportQueue, setReportQueue] = useState([
     { id: 1, title: 'Severe Headache Report', time: '2 days ago', content: 'You reported a throbbing headache (7/10) on the right side of your head. You mentioned it started after a stressful meeting and lack of sleep.', tags: [{ icon: <MapPin className="w-3 h-3" />, text: 'Right temporal' }, { icon: <Pill className="w-3 h-3" />, text: 'Took ibuprofen' }] },
     { id: 2, title: 'Chest Discomfort Analysis', time: '3 days ago', content: 'You reported mild chest tightness (4/10) during exercise. Symptoms resolved with rest. You noted it might be stress-related.', tags: [{ icon: <Heart className="w-3 h-3" />, text: 'During exercise' }, { icon: <Clock className="w-3 h-3" />, text: '5 min duration' }] },
     { id: 3, title: 'Sleep Quality Check', time: '5 days ago', content: 'You reported poor sleep (4/10) with frequent wake-ups. Mentioned anxiety about upcoming deadlines affecting rest.', tags: [{ icon: <Moon className="w-3 h-3" />, text: '4 hrs total' }, { icon: <Moon className="w-3 h-3" />, text: '3 wake-ups' }] },
     { id: 4, title: 'Energy Crash Analysis', time: '1 week ago', content: 'You reported afternoon fatigue (3/10 energy) around 2-3 PM daily. Linked to irregular meal timing and high caffeine intake.', tags: [{ icon: <Coffee className="w-3 h-3" />, text: '4 cups/day' }, { icon: <Utensils className="w-3 h-3" />, text: 'Skipped lunch' }] },
     { id: 5, title: 'Anxiety Episode', time: '10 days ago', content: 'You reported elevated anxiety (6/10) with racing thoughts. Triggered by work presentation. Used breathing exercises.', tags: [{ icon: <BrainCircuit className="w-3 h-3" />, text: 'Meditation helped' }, { icon: <Star className="w-3 h-3" />, text: 'Work trigger' }] }
-=======
-  const [reportQueue] = useState([
-    { id: 1, title: 'Severe Headache Report', time: '2 days ago', content: 'You reported a throbbing headache (7/10) on the right side of your head. You mentioned it started after a stressful meeting and lack of sleep.', tags: ['📍 Right temporal', '💊 Took ibuprofen'] },
-    { id: 2, title: 'Chest Discomfort Analysis', time: '3 days ago', content: 'You reported mild chest tightness (4/10) during exercise. Symptoms resolved with rest. You noted it might be stress-related.', tags: ['💔 During exercise', '⏱️ 5 min duration'] },
-    { id: 3, title: 'Sleep Quality Check', time: '5 days ago', content: 'You reported poor sleep (4/10) with frequent wake-ups. Mentioned anxiety about upcoming deadlines affecting rest.', tags: ['😴 4 hrs total', '🌙 3 wake-ups'] },
-    { id: 4, title: 'Energy Crash Analysis', time: '1 week ago', content: 'You reported afternoon fatigue (3/10 energy) around 2-3 PM daily. Linked to irregular meal timing and high caffeine intake.', tags: ['☕ 4 cups/day', '🍽️ Skipped lunch'] },
-    { id: 5, title: 'Anxiety Episode', time: '10 days ago', content: 'You reported elevated anxiety (6/10) with racing thoughts. Triggered by work presentation. Used breathing exercises.', tags: ['🧘 Meditation helped', '📊 Work trigger'] }
->>>>>>> 1ce64cbb
   ]);
   const [visibleReports, setVisibleReports] = useState([0, 1]);
 
